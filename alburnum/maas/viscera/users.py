--- conflicted
+++ resolved
@@ -20,19 +20,17 @@
     def __iter__(cls):
         return map(cls._object, cls._handler.read())
 
-<<<<<<< HEAD
-    def create(cls, username, password, *, email=None, is_superuser=False):
+    def whoami(cls):
+        """Get the logged-in user."""
+        data = cls._handler.whoami()
+        return cls._object(data)
+
+    def create(cls, username, password, *, email=None, is_admin=False):
         if email is None:
             email = "%s@null.maas.io" % username
         data = cls._handler.create(
             username=username, email=email, password=password,
-            is_superuser='1' if is_superuser else '0')
-=======
-    def whoami(cls):
-        """Get the logged-in user."""
-        data = cls._handler.whoami()
->>>>>>> 28d18afc
-        return cls._object(data)
+            is_superuser='1' if is_admin else '0')
 
 
 class Users(ObjectSet, metaclass=UsersType):
@@ -50,10 +48,6 @@
         "username", check(str), check(str))
     email = ObjectField.Checked(
         "email", check(str), check(str))
-<<<<<<< HEAD
-    is_superuser = ObjectField.Checked(
-        "is_superuser", check(bool), check(bool))
-=======
     is_admin = ObjectField.Checked(
         "is_superuser", check(bool), check(bool))
 
@@ -63,5 +57,4 @@
                 name="Admin", fields={"username"})
         else:
             return super(User, self).__repr__(
-                name="User", fields={"username"})
->>>>>>> 28d18afc
+                name="User", fields={"username"})